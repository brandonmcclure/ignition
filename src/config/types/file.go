--- conflicted
+++ resolved
@@ -25,8 +25,7 @@
 )
 
 type File struct {
-<<<<<<< HEAD
-	Path     string    `json:"path,omitempty"     yaml:"path"`
+	Path     Path      `json:"path,omitempty"     yaml:"path"`
 	Contents string    `json:"contents,omitempty" yaml:"contents"`
 	Mode     FileMode  `json:"mode,omitempty"     yaml:"mode"`
 	User     FileUser  `json:"user,omitempty"     yaml:"uid"`
@@ -35,13 +34,6 @@
 
 type FileUser struct {
 	Id int `json:"id,omitempty" yaml:"id"`
-=======
-	Path     Path     `json:"path,omitempty"     yaml:"path"`
-	Contents string   `json:"contents,omitempty" yaml:"contents"`
-	Mode     FileMode `json:"mode,omitempty"     yaml:"mode"`
-	Uid      int      `json:"uid,omitempty"      yaml:"uid"`
-	Gid      int      `json:"gid,omitempty"      yaml:"gid"`
->>>>>>> 658171f9
 }
 
 type FileGroup struct {
