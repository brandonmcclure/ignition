--- conflicted
+++ resolved
@@ -32,12 +32,8 @@
 )
 
 const (
-<<<<<<< HEAD
-	cmdlineUrlFlag = "flatcar.config.url"
-=======
-	cmdlineUrlFlagLegacy = "coreos.config.url"
+	cmdlineUrlFlagLegacy = "flatcar.config.url"
 	cmdlineUrlFlag       = "ignition.config.url"
->>>>>>> c65e95cd
 )
 
 func FetchConfig(f resource.Fetcher) (types.Config, report.Report, error) {
