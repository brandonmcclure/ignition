--- conflicted
+++ resolved
@@ -183,19 +183,10 @@
 			ks = ks + "\n"
 		}
 
-<<<<<<< HEAD
-		if err := akd.Add("flatcar-ignition", []byte(ks), true, true); err != nil {
-			return err
-		}
-
-		if err := akd.Sync(); err != nil {
-			return err
-=======
 		if distro.WriteAuthorizedKeysFragment() {
 			writeAuthKeysFile(usr, filepath.Join(usr.HomeDir, ".ssh", "authorized_keys.d", "ignition"), []byte(ks))
 		} else {
 			writeAuthKeysFile(usr, filepath.Join(usr.HomeDir, ".ssh", "authorized_keys"), []byte(ks))
->>>>>>> f7c178bc
 		}
 
 		return nil
